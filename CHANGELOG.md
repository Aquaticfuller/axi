# Changelog
All notable changes to this project will be documented in this file.

The format is based on [Keep a Changelog](http://keepachangelog.com/en/1.0.0/)
and this project adheres to [Semantic Versioning](http://semver.org/spec/v2.0.0.html).

## Unreleased

<<<<<<< HEAD
## 0.4.2 - 2018-09-12
### Fixed
- Fix `common_cells` dependency to open-source repo
=======
## 0.4.4 - 2018-09-06
### Changed
- Make `axi_cut` and `axi_multicut` verilator compatible

## 0.4.3 - 2018-08-01
### Changed
- Add license file and adjust copyright headers.

## 0.4.2 - 2018-06-02
### Fixed
- Add test mode signal to `axi_to_axi_lite` adapter, used in the FIFOs.
- Remove `axi_find_first_one` from src_files.yml
- Fix release ID issue in ID `axi_id_remap`
>>>>>>> 328cbe05

## 0.4.1 - 2018-03-23
### Fixed
- Remove time unit from test package. Fixes an issue in the AXI driver.

## 0.4.0 - 2018-03-20
### Added
- Add AXI ID remapper.

### Fixed
- Fixed typos in the AXI and AXI-Lite multicuts.
- Fixed ID width in AXI ID remapper.
- AXI join now asserts if width of outgoing ID is larger or equal to width of incoming ID.

## 0.3.0 - 2018-03-09
### Added
- AXI and AXI-Lite multicuts

## 0.2.1 - 2018-03-09
### Fixed
- Remove `axi_find_first_one.sv` from manifest

## 0.2.0 - 2018-03-09
### Added
- AXI cut

## 0.1.0 - 2018-03-09
- Initial release with various interfaces, drivers for testbenches, and utility modules.<|MERGE_RESOLUTION|>--- conflicted
+++ resolved
@@ -6,11 +6,10 @@
 
 ## Unreleased
 
-<<<<<<< HEAD
-## 0.4.2 - 2018-09-12
+## 0.4.5 - 2018-09-12
 ### Fixed
 - Fix `common_cells` dependency to open-source repo
-=======
+
 ## 0.4.4 - 2018-09-06
 ### Changed
 - Make `axi_cut` and `axi_multicut` verilator compatible
@@ -24,7 +23,6 @@
 - Add test mode signal to `axi_to_axi_lite` adapter, used in the FIFOs.
 - Remove `axi_find_first_one` from src_files.yml
 - Fix release ID issue in ID `axi_id_remap`
->>>>>>> 328cbe05
 
 ## 0.4.1 - 2018-03-23
 ### Fixed
